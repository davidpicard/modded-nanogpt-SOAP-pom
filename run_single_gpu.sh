--- conflicted
+++ resolved
@@ -2,10 +2,6 @@
 
 # Run training with Hydra configuration
 torchrun --standalone --nproc_per_node=1 train.py \
-<<<<<<< HEAD
-    experiment=pomgpt_baseline \
-=======
     experiment=transformers_baseline \
->>>>>>> f31657a9
     training.batch_size=24 \
     training.accumulation=16